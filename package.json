--- conflicted
+++ resolved
@@ -44,12 +44,8 @@
     "moment-timezone": "^0.5.45",
     "mongoose": "^8.2.3",
     "node-cron": "^3.0.3",
-<<<<<<< HEAD
-    "openai": "^4.29.1",
     "twilio": "^5.0.1",
-=======
     "openai": "^4.29.2",
->>>>>>> 003ae458
     "tz-lookup": "^6.1.25",
     "uuid": "^9.0.1",
     "winston": "^3.13.0",
